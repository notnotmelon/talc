--- conflicted
+++ resolved
@@ -13,10 +13,5 @@
 pub mod smooth_transform;
 pub mod sun;
 pub mod utils;
-<<<<<<< HEAD
 pub mod voxel_engine;
-=======
-pub mod voxel;
-pub mod voxel_engine;
-pub mod debug_camera;
->>>>>>> fb7ec11d
+pub mod debug_camera;