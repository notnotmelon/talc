use std::sync::Arc;

<<<<<<< HEAD
use bevy::{math::IVec3, utils::HashMap};
=======
use bevy::{math::IVec3, platform_support::collections::HashMap};
use rand::{Rng, SeedableRng};
use rand_chacha::ChaCha8Rng;
>>>>>>> fb7ec11d

use crate::{
    chunk::{CHUNK_SIZE, CHUNK_SIZE_I32, ChunkData, VoxelIndex},
    mod_manager::prototypes::BlockPrototype,
    position::{ChunkPosition, RelativePosition},
    quad::Direction,
    utils::index_to_ivec3_bounds,
};

// Pointers to chunk data, repersented as the middle one with all their neighbours in 3x3x3 cube.
#[derive(Clone)]
pub struct ChunksRefs {
    pub adjacent_chunks: [Arc<ChunkData>; 27],
}

impl ChunksRefs {
    /// construct a `ChunkRefs` at `middle_chunk` position
    /// # Panics
    /// if `ChunkData` doesn't exist in input `world_data`
    #[must_use]
    pub fn try_new(
        world_data: &HashMap<ChunkPosition, Arc<ChunkData>>,
        middle_chunk: ChunkPosition,
    ) -> Option<Self> {
        let get_chunk = |i| {
            let offset = ChunkPosition(index_to_ivec3_bounds(i, 3) + IVec3::NEG_ONE);
            Some(Arc::clone(world_data.get(&(middle_chunk + offset))?))
        };
        #[rustfmt::skip]
        let adjacent_chunks: [Arc<ChunkData>; 27] = [
          get_chunk(0)?, get_chunk(1)?, get_chunk(2)?,
          get_chunk(3)?, get_chunk(4)?, get_chunk(5)?,
          get_chunk(6)?, get_chunk(7)?, get_chunk(8)?,

          get_chunk(9)?, get_chunk(10)?, get_chunk(11)?,
          get_chunk(12)?, get_chunk(13)?, get_chunk(14)?,
          get_chunk(15)?, get_chunk(16)?, get_chunk(17)?,

          get_chunk(18)?, get_chunk(19)?, get_chunk(20)?,
          get_chunk(21)?, get_chunk(22)?, get_chunk(23)?,
          get_chunk(24)?, get_chunk(25)?, get_chunk(26)?,
        ];
        Some(Self { adjacent_chunks })
    }

    #[must_use]
    pub fn is_all_voxels_same(&self) -> bool {
        let block_type = if self.adjacent_chunks[0].is_homogenous() {
            self.adjacent_chunks[0].get_block(0.into())
        } else {
            return false;
        };
        self.adjacent_chunks
            .iter()
            .all(|chunk| chunk.is_homogenous() && chunk.get_block(0.into()) == block_type)
    }

    /// helper function to get block data that may exceed the bounds of the middle chunk
    /// input position is local pos to middle chunk
    #[must_use]
    #[allow(clippy::missing_const_for_fn)]
    pub fn get_block(&self, pos: RelativePosition) -> &'static BlockPrototype {
        let x = (pos.x() + CHUNK_SIZE_I32) as usize;
        let y = (pos.y() + CHUNK_SIZE_I32) as usize;
        let z = (pos.z() + CHUNK_SIZE_I32) as usize;
        let (x_chunk, x) = ((x / CHUNK_SIZE) as i32, (x % CHUNK_SIZE));
        let (y_chunk, y) = ((y / CHUNK_SIZE) as i32, (y % CHUNK_SIZE));
        let (z_chunk, z) = ((z / CHUNK_SIZE) as i32, (z % CHUNK_SIZE));

        let chunk_index = Self::vec3_to_chunk_index(IVec3::new(x_chunk, y_chunk, z_chunk));
        let chunk_data = &self.adjacent_chunks[chunk_index];
        let i = VoxelIndex::new(x, y, z);

        chunk_data.get_block(i)
    }

    /// helper function to get voxels
    /// panics if the local pos is outside the middle chunk
    #[must_use]
    #[allow(clippy::missing_const_for_fn)]
    pub fn get_block_no_neighbour(&self, pos: RelativePosition) -> &'static BlockPrototype {
        let chunk_data: &Arc<ChunkData> = &self.adjacent_chunks[13];
        chunk_data.get_block(pos.into())
    }

    /// helper function to sample adjacent(back,left,down) voxels
    #[must_use]
    pub fn get_adjacent_blocks(
        &self,
        pos: RelativePosition,
        // current back, left, down
    ) -> (
        &'static BlockPrototype,
        &'static BlockPrototype,
        &'static BlockPrototype,
        &'static BlockPrototype,
    ) {
        let current = self.get_block(pos);
        let back = self.get_block(pos + RelativePosition::new(0, 0, -1));
        let left = self.get_block(pos + RelativePosition::new(-1, 0, 0));
        let down = self.get_block(pos + RelativePosition::new(0, -1, 0));
        (current, back, left, down)
    }

    /// helper function to sample adjacent voxels, von neuman include all facing planes
    #[must_use]
    pub fn get_von_neumann(
        &self,
        pos: RelativePosition,
    ) -> Option<Vec<(Direction, &'static BlockPrototype)>> {
        Some(vec![
            (
                Direction::Back,
                self.get_block(pos + RelativePosition::new(0, 0, -1)),
            ),
            (
                Direction::Forward,
                self.get_block(pos + RelativePosition::new(0, 0, 1)),
            ),
            (
                Direction::Down,
                self.get_block(pos + RelativePosition::new(0, -1, 0)),
            ),
            (
                Direction::Up,
                self.get_block(pos + RelativePosition::new(0, 1, 0)),
            ),
            (
                Direction::Left,
                self.get_block(pos + RelativePosition::new(-1, 0, 0)),
            ),
            (
                Direction::Right,
                self.get_block(pos + RelativePosition::new(1, 0, 0)),
            ),
        ])
    }

    #[must_use]
    pub const fn vec3_to_chunk_index(vec: IVec3) -> usize {
        let x_i = vec.x % 3;
        let y_i = vec.y * 3;
        let z_i = vec.z * (3 * 3);
        (x_i + y_i + z_i) as usize
    }

    #[must_use]
    pub fn get_2(
        &self,
        pos: RelativePosition,
        offset: RelativePosition,
    ) -> (&'static BlockPrototype, &'static BlockPrototype) {
        let first = self.get_block(pos);
        let second = self.get_block(pos + offset);
        (first, second)
    }
}<|MERGE_RESOLUTION|>--- conflicted
+++ resolved
@@ -1,12 +1,7 @@
 use std::sync::Arc;
 
-<<<<<<< HEAD
-use bevy::{math::IVec3, utils::HashMap};
-=======
-use bevy::{math::IVec3, platform_support::collections::HashMap};
-use rand::{Rng, SeedableRng};
-use rand_chacha::ChaCha8Rng;
->>>>>>> fb7ec11d
+use bevy::platform_support::collections::HashMap;
+use bevy::math::IVec3;
 
 use crate::{
     chunk::{CHUNK_SIZE, CHUNK_SIZE_I32, ChunkData, VoxelIndex},
@@ -116,8 +111,8 @@
     pub fn get_von_neumann(
         &self,
         pos: RelativePosition,
-    ) -> Option<Vec<(Direction, &'static BlockPrototype)>> {
-        Some(vec![
+    ) -> [(Direction, &'static BlockPrototype); 6] {
+        [
             (
                 Direction::Back,
                 self.get_block(pos + RelativePosition::new(0, 0, -1)),
@@ -142,7 +137,7 @@
                 Direction::Right,
                 self.get_block(pos + RelativePosition::new(1, 0, 0)),
             ),
-        ])
+        ]
     }
 
     #[must_use]
