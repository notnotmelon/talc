--- conflicted
+++ resolved
@@ -1,30 +1,15 @@
 use std::f32::consts::PI;
 
-<<<<<<< HEAD
-use bevy::render::{
-    RenderPlugin,
-    settings::{RenderCreation, WgpuFeatures, WgpuSettings},
-};
-use bevy::{core::TaskPoolThreadAssignmentPolicy, prelude::*};
-use bevy_inspector_egui::quick::{AssetInspectorPlugin, WorldInspectorPlugin};
-
-use talc::{
-    chunk::{CHUNK_SIZE_I32, CHUNK_SIZE2},
-    mod_manager::{
-        mod_loader::ModLoaderPlugin,
-        prototypes::{BlockPrototypes, Prototypes},
-    },
-    position::FloatingPosition,
-    rendering::{
-=======
-use bevy::{app::TaskPoolThreadAssignmentPolicy, core_pipeline::{bloom::Bloom, tonemapping::Tonemapping}, pbr::{Atmosphere, AtmosphereSettings}, render::{
+use bevy::{app::TaskPoolThreadAssignmentPolicy, core_pipeline::bloom::Bloom, pbr::{Atmosphere, AtmosphereSettings}, render::{
     settings::{RenderCreation, WgpuFeatures, WgpuSettings}, RenderPlugin
 }};
 use bevy::prelude::*;
 
 use talc::{
-    chunk::{CHUNK_SIZE2, CHUNK_SIZE_I32}, debug_camera::{FlyCam, MovementSettings, NoCameraPlayerPlugin}, position::FloatingPosition, rendering::{
->>>>>>> fb7ec11d
+    chunk::{CHUNK_SIZE2, CHUNK_SIZE_I32}, debug_camera::{FlyCam, NoCameraPlayerPlugin}, mod_manager::{
+        mod_loader::ModLoaderPlugin,
+        prototypes::{BlockPrototypes, Prototypes},
+    }, position::FloatingPosition, rendering::{
         ChunkMaterial, ChunkMaterialWireframe, GlobalChunkMaterial, GlobalChunkWireframeMaterial,
         RenderingPlugin,
     }
@@ -65,19 +50,10 @@
         .add_plugins(SunPlugin)
         .add_plugins(ScannerPlugin)
         .add_systems(Startup, setup)
-        // camera plugin
         .add_plugins(RenderingPlugin)
-<<<<<<< HEAD
         .add_plugins(ModLoaderPlugin)
-=======
+        .add_plugins(NoCameraPlayerPlugin)
         .add_systems(Update, modify_current_terrain)
-        .add_plugins(NoCameraPlayerPlugin)
->>>>>>> fb7ec11d
-        .insert_resource(MovementSettings {
-            sensitivity: 0.00015, // default: 0.00012
-            speed: 64.0 * 2.0,    // default: 12.0
-                                  // speed: 32.0 * 12.0,   // default: 12.0
-        })
         .run();
 }
 
@@ -129,8 +105,9 @@
     commands
         .spawn((
             Scanner::new(12),
-            Transform::from_xyz(0.0, 2.0, 0.5),
+            Transform::from_xyz(0.0, 200.0, 0.5),
             Camera3d::default(),
+            FlyCam,
             Camera {
                 hdr: true,
                 ..default()
